--- conflicted
+++ resolved
@@ -353,15 +353,8 @@
     address payable _projectOwner = payable(projects.ownerOf(_projectId));
 
     // Take a fee from the _withdrawnAmount, if needed.
-<<<<<<< HEAD
-    // The project's owner will be the beneficiary of the resulting minted tokens from platform project.
-    // The platform project's ID is 1.
-
-    uint256 _feeAmount = fee == 0 || _projectId == 1
-=======
     // The project's owner will be the beneficiary.
     uint256 _feeAmount = fee == 0 || _projectId == 1 // The platform project's ID is 1.
->>>>>>> 175d5185
       ? 0
       : _takeFeeFrom(_projectId, _fundingCycle, _withdrawnAmount, _projectOwner);
 
@@ -686,13 +679,8 @@
     if (feeAmount == 0) return 0;
 
     _fundingCycle.shouldHoldFees()
-<<<<<<< HEAD
       ? _heldFeesOf[_projectId].push(JBFee(_amount, uint8(fee), _beneficiary)) // Take the fee.
       : _takeFee(feeAmount, _beneficiary);
-=======
-      ? _heldFeesOf[_projectId].push(JBFee(_amount, uint8(fee), _beneficiary, _memo))
-      : _takeFee(feeAmount, _beneficiary, _memo); // Take the fee.
->>>>>>> 175d5185
   }
 
   /**
@@ -707,15 +695,9 @@
     IJBTerminal _terminal = directory.primaryTerminalOf(1, token);
 
     // When processing the admin fee, save gas if the admin is using this contract as its terminal.
-<<<<<<< HEAD
     _terminal == this // Use the local pay call.
       ? _pay(_amount, 1, _beneficiary, 0, false, '', bytes('')) // Use the external pay call of the correct terminal.
       : _terminal.pay{value: _amount}(1, _beneficiary, 0, false, '', bytes(''));
-=======
-    _terminal == this
-      ? _pay(_amount, 1, _beneficiary, 0, false, _memo, bytes('')) // Use the local pay call.
-      : _terminal.pay{value: _amount}(1, _beneficiary, 0, false, _memo, bytes('')); // Use the external pay call of the correct terminal.
->>>>>>> 175d5185
   }
 
   /**
