// SPDX-License-Identifier: MIT
pragma solidity 0.8.6;

import '@openzeppelin/contracts/access/Ownable.sol';

import './interfaces/IJBPrices.sol';

//*********************************************************************//
// --------------------------- custom errors ------------------------- //
//*********************************************************************//
error PRICE_FEED_ALREADY_EXISTS();
error PRICE_FEED_NOT_FOUND();

/** 
  @notice Manages and normalizes price feeds.
<<<<<<< HEAD
=======

  @dev
  Adheres to:
  IJBPrices: General interface for the methods in this contract that interact with the blockchain's state according to the Juicebox protocol's rules.

  @dev
  Inherits from:
  Ownable: Includes convenience functionality for checking a message sender's permissions before executing certain transactions.
>>>>>>> bc527ad4
*/
contract JBPrices is IJBPrices, Ownable {
  //*********************************************************************//
  // --------------------- public stored properties -------------------- //
  //*********************************************************************//

  /** 
    @notice 
    The available price feeds.

    _currency The currency of the feed.
    _base The currency the feed is based on.  
  */
  mapping(uint256 => mapping(uint256 => IJBPriceFeed)) public override feedFor;

  //*********************************************************************//
  // ------------------------- external views -------------------------- //
  //*********************************************************************//

  /** 
    @notice 
    Gets the current price of the provided currency in terms of the provided base currency.
    
    @param _currency The currency to get a price for.
    @param _base The currency to base the price on.
    @param _decimals The number of decimals the returned fixed point price should include.
    
    @return The price of the currency in terms of the base, as a fixed point number with the specified number of decimals.
  */
  function priceFor(
    uint256 _currency,
    uint256 _base,
    uint256 _decimals
  ) external view override returns (uint256) {
<<<<<<< HEAD
    // If the currency is the base, return 1 since they are priced the same.
=======
    // If the currency is the base, return 1 since they are priced the same. Include the desired number of decimals.
>>>>>>> bc527ad4
    if (_currency == _base) return 10**_decimals;

    // Get a reference to the feed.
    IJBPriceFeed _feed = feedFor[_currency][_base];

    // Feed must exist.
    if (_feed == IJBPriceFeed(address(0))) revert PRICE_FEED_NOT_FOUND();

    // Get the price.
<<<<<<< HEAD
    return _feed.getPrice(_decimals);
=======
    return _feed.currentPrice(_decimals);
>>>>>>> bc527ad4
  }

  //*********************************************************************//
  // ---------------------------- constructor -------------------------- //
  //*********************************************************************//

  /** 
    @param _owner The address that will own the contract.
  */
  constructor(address _owner) {
    // Transfer the ownership.
    transferOwnership(_owner);
  }

  //*********************************************************************//
  // ---------------------- external transactions ---------------------- //
  //*********************************************************************//

  /** 
    @notice 
    Add a price feed for a currency in terms of the provided base currency.

    @dev
    Current feeds can't be modified.

    @param _currency The currency that the price feed is for.
    @param _base The currency that the price feed is based on.
    @param _feed The price feed being added.
  */
  function addFeedFor(
    uint256 _currency,
    uint256 _base,
    IJBPriceFeed _feed
  ) external override onlyOwner {
    // There can't already be a feed for the specified currency.
    if (feedFor[_currency][_base] != IJBPriceFeed(address(0))) revert PRICE_FEED_ALREADY_EXISTS();

    // Store the feed.
    feedFor[_currency][_base] = _feed;

    emit AddFeed(_currency, _base, _feed);
  }
}<|MERGE_RESOLUTION|>--- conflicted
+++ resolved
@@ -13,8 +13,6 @@
 
 /** 
   @notice Manages and normalizes price feeds.
-<<<<<<< HEAD
-=======
 
   @dev
   Adheres to:
@@ -23,7 +21,6 @@
   @dev
   Inherits from:
   Ownable: Includes convenience functionality for checking a message sender's permissions before executing certain transactions.
->>>>>>> bc527ad4
 */
 contract JBPrices is IJBPrices, Ownable {
   //*********************************************************************//
@@ -58,11 +55,7 @@
     uint256 _base,
     uint256 _decimals
   ) external view override returns (uint256) {
-<<<<<<< HEAD
-    // If the currency is the base, return 1 since they are priced the same.
-=======
     // If the currency is the base, return 1 since they are priced the same. Include the desired number of decimals.
->>>>>>> bc527ad4
     if (_currency == _base) return 10**_decimals;
 
     // Get a reference to the feed.
@@ -72,11 +65,7 @@
     if (_feed == IJBPriceFeed(address(0))) revert PRICE_FEED_NOT_FOUND();
 
     // Get the price.
-<<<<<<< HEAD
-    return _feed.getPrice(_decimals);
-=======
     return _feed.currentPrice(_decimals);
->>>>>>> bc527ad4
   }
 
   //*********************************************************************//
