--- conflicted
+++ resolved
@@ -162,7 +162,6 @@
     evm.prank(caller); // back to regular msg.sender (bug?)
     jbToken().approve(address(ERC20terminal), 20 * 10**18);
     evm.prank(caller); // back to regular msg.sender (bug?)
-<<<<<<< HEAD
     ERC20terminal.pay(
       projectId,
       20 * 10**18,
@@ -173,9 +172,6 @@
       'Forge test',
       new bytes(0)
     );
-=======
-    ERC20terminal.pay(20 * 10**18, projectId, caller, 0, false, 'Forge test', new bytes(0));
->>>>>>> 9ea4fe76
 
     // verify: beneficiary should have a balance of JBTokens (divided by 2 -> reserved rate = 50%)
     // price feed will return FAKE_PRICE*18 (for curr usd/base eth); since it's an 18 decimal terminal (ie calling getPrice(18) )
@@ -188,14 +184,9 @@
     // ---- Pay in ETH ----
     address beneficiaryTwo = address(696969);
     ETHterminal.pay{value: 20 ether}(
-<<<<<<< HEAD
       projectId,
       20 ether,
       address(0),
-=======
-      20 ether,
-      projectId,
->>>>>>> 9ea4fe76
       beneficiaryTwo,
       0,
       false,
