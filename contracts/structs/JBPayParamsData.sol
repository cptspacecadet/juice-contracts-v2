// SPDX-License-Identifier: MIT
pragma solidity 0.8.6;

import './../interfaces/IJBPaymentTerminal.sol';

struct JBPayParamsData {
  // The terminal that is facilitating the payment.
  IJBPaymentTerminal terminal;
  // The address from which the payment originated.
  address payer;
  // The ETH amount of the payment.
  uint256 amount;
<<<<<<< HEAD
  // TODO
=======
  // The number of decimals included in the `_amount` fixed point number that was paid.
>>>>>>> bc527ad4
  uint256 decimals;
  // The ID of the project being paid.
  uint256 projectId;
  // The weight of the funding cycle during which the payment is being made.
  uint256 weight;
  // The reserved rate of the funding cycle during which the payment is being made.
  uint256 reservedRate;
  // The proposed beneficiary of the tokens that will be minted as a result of the tokens.
  address beneficiary;
  // The proposed memo that is being emitted alongside the payment.
  string memo;
  // Arbitrary metadata provided by the payer.
  bytes metadata;
}<|MERGE_RESOLUTION|>--- conflicted
+++ resolved
@@ -10,11 +10,7 @@
   address payer;
   // The ETH amount of the payment.
   uint256 amount;
-<<<<<<< HEAD
-  // TODO
-=======
   // The number of decimals included in the `_amount` fixed point number that was paid.
->>>>>>> bc527ad4
   uint256 decimals;
   // The ID of the project being paid.
   uint256 projectId;
