--- conflicted
+++ resolved
@@ -250,12 +250,8 @@
           _pay(
             _split.projectId,
             _token,
-<<<<<<< HEAD
             _payer,
-            _amount,
-=======
             _settleAmount,
->>>>>>> 3b01a67a
             _decimals,
             _split.beneficiary,
             0,
