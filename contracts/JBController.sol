--- conflicted
+++ resolved
@@ -872,18 +872,14 @@
         // If there's an allocator set, trigger its `allocate` function.
         if (_split.allocator != IJBSplitAllocator(address(0)))
           _split.allocator.allocate(
-<<<<<<< HEAD
-            JBSplitAllocationData(_tokenCount, 18, _projectId, _group, _split)
-=======
             JBSplitAllocationData(
               address(tokenStore.tokenOf(_projectId)),
               _tokenCount,
               18,
               _projectId,
-              JBSplitsGroups.RESERVED_TOKENS,
+              _group,
               _split
             )
->>>>>>> 9ea4fe76
           );
 
         // Subtract from the amount to be sent to the beneficiary.
