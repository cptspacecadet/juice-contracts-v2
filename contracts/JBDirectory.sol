// SPDX-License-Identifier: MIT
pragma solidity 0.8.6;

import '@openzeppelin/contracts/access/Ownable.sol';

import './abstract/JBOperatable.sol';
import './interfaces/IJBTerminal.sol';
import './interfaces/IJBDirectory.sol';
import './libraries/JBOperations.sol';

//*********************************************************************//
// --------------------------- custom errors ------------------------- //
//*********************************************************************//
error ADD_TERMINAL_ZERO_ADDRESS();
error CONTROLLER_ALREADY_IN_ALLOWLIST();
error CONTROLLER_NOT_IN_ALLOWLIST();
error INVALID_PROJECT_ID_IN_DIRECTORY();
error PRIMARY_TERMINAL_ALREADY_SET();
error SET_CONTROLLER_ZERO_ADDRESS();
error SET_PRIMARY_TERMINAL_ZERO_ADDRESS();
error CONTROLLER_ALREADY_SET();

/**
  @notice
  Keeps a reference of which terminal contracts each project is currently accepting funds through, and which controller contract is managing each project's tokens and funding cycles.
*/
contract JBDirectory is IJBDirectory, JBOperatable, Ownable {
  //*********************************************************************//
  // --------------------- private stored properties ------------------- //
  //*********************************************************************//

  /**
    @notice
    For each project ID, the terminals that are currently managing its funds.

    _projectId The ID of the project to get terminals of.
  */
  mapping(uint256 => IJBTerminal[]) private _terminalsOf;

  /**
    @notice
    The project's primary terminal for a token.

    _projectId The ID of the project to get the primary terminal of.
    _token The token to get the project's primary terminal of.
  */
  mapping(uint256 => mapping(address => IJBTerminal)) private _primaryTerminalOf;

  //*********************************************************************//
  // ---------------- public immutable stored properties --------------- //
  //*********************************************************************//

  /**
    @notice
    The Projects contract which mints ERC-721's that represent project ownership and transfers.
  */
  IJBProjects public immutable override projects;

  //*********************************************************************//
  // --------------------- public stored properties -------------------- //
  //*********************************************************************//

  /**
    @notice
    Addresses that can set a project's controller. These addresses/contracts have been vetted and verified by Juicebox owners.
   */
  mapping(address => bool) public override isAllowedToSetController;

  /**
    @notice
    For each project ID, the controller that manages how terminals interact with tokens and funding cycles.

    _projectId The ID of the project to get the controller of.
  */
  mapping(uint256 => IJBController) public override controllerOf;

  //*********************************************************************//
  // ------------------------- external views -------------------------- //
  //*********************************************************************//

  /**
    @notice
    For each project ID, the terminals that are currently managing its funds.

    @param _projectId The ID of the project to get terminals of.

    @return An array of terminal addresses.
  */
  function terminalsOf(uint256 _projectId) external view override returns (IJBTerminal[] memory) {
    return _terminalsOf[_projectId];
  }

  /**
    @notice
    Whether or not a specified terminal is a terminal of the specified project.

    @param _projectId The ID of the project to check within.
    @param _terminal The address of the terminal to check for.

    @return A flag indicating whether or not the specified terminal is a terminal of the specified project.
  */
  function isTerminalOf(uint256 _projectId, IJBTerminal _terminal)
    public
    view
    override
    returns (bool)
  {
    for (uint256 _i; _i < _terminalsOf[_projectId].length; _i++)
      if (_terminalsOf[_projectId][_i] == _terminal) return true;
    return false;
  }

  /**
    @notice
<<<<<<< HEAD
    Whether or not a specified terminal is a terminal of the specified project.

    @param _projectId The ID of the project to check within.
    @param _contract The address of the terminal to check for.

    @return A flag indicating whether or not the specified terminal is a terminal of the specified project.
  */
  function isTerminalDelegateOf(uint256 _projectId, address _contract)
    public
    view
    override
    returns (bool)
  {
    for (uint256 _i; _i < _terminalsOf[_projectId].length; _i++)
      if (address(_terminalsOf[_projectId][_i].delegate()) == _contract) return true;
    return false;
  }

  /**
    @notice
=======
>>>>>>> 8b4cb261
    The primary terminal that is managing funds for a project for a specified token.

    @dev
    The zero address is returned if a terminal isn't found for the specified token.

    @param _projectId The ID of the project to get a terminal for.
    @param _token The token the terminal accepts.

    @return The primary terminal for the project for the specified token.
  */
  function primaryTerminalOf(uint256 _projectId, address _token)
    public
    view
    override
    returns (IJBTerminal)
  {
    // If a primary terminal for the token was specifically set, return it.
    if (_primaryTerminalOf[_projectId][_token] != IJBTerminal(address(0)))
      return _primaryTerminalOf[_projectId][_token];

    // Return the first terminal which accepts the specified token.
    for (uint256 _i; _i < _terminalsOf[_projectId].length; _i++) {
      IJBTerminal _terminal = _terminalsOf[_projectId][_i];
      if (_terminal.token() == _token) return _terminal;
    }

    // Not found.
    return IJBTerminal(address(0));
  }

  //*********************************************************************//
  // -------------------------- constructor ---------------------------- //
  //*********************************************************************//

  /**
    @param _operatorStore A contract storing operator assignments.
    @param _projects A contract which mints ERC-721's that represent project ownership and transfers.
  */
  constructor(IJBOperatorStore _operatorStore, IJBProjects _projects) JBOperatable(_operatorStore) {
    projects = _projects;
  }

  /**
    @notice
    Update the controller that manages how terminals interact with the ecosystem.

    @dev
    A controller can be set if:
    - the message sender is the project owner or an operator having the correct authorization.
    - or, an allowedlisted address is setting an allowlisted controller.

    @param _projectId The ID of the project to set a new controller for.
    @param _controller The new controller to set.
  */
  function setControllerOf(uint256 _projectId, IJBController _controller)
    external
    override
    requirePermissionAllowingOverride(
      projects.ownerOf(_projectId),
      _projectId,
      JBOperations.SET_CONTROLLER,
      (isAllowedToSetController[address(_controller)] && isAllowedToSetController[msg.sender])
    )
  {
    // Can't set the zero address.
    if (_controller == IJBController(address(0))) revert SET_CONTROLLER_ZERO_ADDRESS();

    // Can't set the controller if it's already set.
    if (controllerOf[_projectId] == _controller) revert CONTROLLER_ALREADY_SET();

    // The project must exist.
    if (projects.count() < _projectId) revert INVALID_PROJECT_ID_IN_DIRECTORY();

    // Set the new controller.
    controllerOf[_projectId] = _controller;

    emit SetController(_projectId, _controller, msg.sender);
  }

  /**
    @notice
    Add terminals to project's list of terminals.

    @dev
    Only a project owner, an operator, or its controller can add terminals.

    @param _projectId The ID of the project having a terminal added.
    @param _terminals The terminals to add.
  */
  function addTerminalsOf(uint256 _projectId, IJBTerminal[] calldata _terminals)
    external
    override
    requirePermissionAllowingOverride(
      projects.ownerOf(_projectId),
      _projectId,
      JBOperations.ADD_TERMINALS,
      msg.sender == address(controllerOf[_projectId])
    )
  {
    for (uint256 _i = 0; _i < _terminals.length; _i++) {
      // Can't be the zero address.
      if (_terminals[_i] == IJBTerminal(address(0))) revert ADD_TERMINAL_ZERO_ADDRESS();

      _addTerminalIfNeeded(_projectId, _terminals[_i]);
    }
  }

  /**
    @notice
    Remove a terminal from a project's list of terminals.

    @dev
    Only a project owner or an operator can remove one of its terminals.

    @param _projectId The ID of the project having a terminal removed.
    @param _terminal The terminal to remove.
  */
  function removeTerminalOf(uint256 _projectId, IJBTerminal _terminal)
    external
    override
    requirePermission(projects.ownerOf(_projectId), _projectId, JBOperations.REMOVE_TERMINAL)
  {
    // Get a reference to the terminals of the project.
    IJBTerminal[] memory _terminals = _terminalsOf[_projectId];

    // Delete the stored terminals for the project.
    delete _terminalsOf[_projectId];

    // Repopulate the stored terminals for the project, omitting the one being deleted.
    for (uint256 _i; _i < _terminals.length; _i++)
      // Don't include the terminal being deleted.
      if (_terminals[_i] != _terminal) _terminalsOf[_projectId].push(_terminals[_i]);

    // If the terminal that is being removed is the primary terminal for the token, delete it from being primary terminal.
    if (_primaryTerminalOf[_projectId][_terminal.token()] == _terminal)
      delete _primaryTerminalOf[_projectId][_terminal.token()];

    emit RemoveTerminal(_projectId, _terminal, msg.sender);
  }

  /**
    @notice
    Project's can set which terminal should be their primary for a particular token.
    This is useful in case a project has several terminals connected for a particular token.

    @dev
    The terminal will be set as the primary for the token that its vault accepts.

    @param _projectId The ID of the project for which a primary token is being set.
    @param _terminal The terminal to make primary.
  */
  function setPrimaryTerminalOf(uint256 _projectId, IJBTerminal _terminal)
    external
    override
    requirePermission(projects.ownerOf(_projectId), _projectId, JBOperations.SET_PRIMARY_TERMINAL)
  {
    // Can't set the zero address.
    if (_terminal == IJBTerminal(address(0))) revert SET_PRIMARY_TERMINAL_ZERO_ADDRESS();

    // Get a reference to the token that the terminal's vault accepts.
    address _token = _terminal.token();

    // Can't set this terminal as the primary if it already is.
    if (_terminal == _primaryTerminalOf[_projectId][_token]) revert PRIMARY_TERMINAL_ALREADY_SET();

    // Add the terminal to thge project if it hasn't been already.
    _addTerminalIfNeeded(_projectId, _terminal);

    // Store the terminal as the primary for the particular token.
    _primaryTerminalOf[_projectId][_token] = _terminal;

    emit SetPrimaryTerminal(_projectId, _token, _terminal, msg.sender);
  }

  /**
    @notice
    Add a controller to the list of trusted controllers.

    @dev
    The owner (Juicebox multisig) can add addresses which are allowed to change
    a project's controller. Those addresses are known and vetted controllers as well as
    contracts designed to launch new projects. This is not a requirement for all controllers.
    However, unknown controllers may require additional transactions to perform certain operations.

    @dev
    If you would like an address/contract allowlisted, please reach out to JuiceboxDAO.

    @param _address the allowed address to be added.
  */
  function addToSetControllerAllowlist(address _address) external override onlyOwner {
    // Check that the address is not already in the allowlist.
    if (isAllowedToSetController[_address]) revert CONTROLLER_ALREADY_IN_ALLOWLIST();

    // Add the address to the allowlist.
    isAllowedToSetController[_address] = true;

    emit AddToSetControllerAllowlist(_address, msg.sender);
  }

  /**
    @notice
    Remove a controller to the list of trusted controllers.

    @dev
    See `addToSetControllerAllowlist(...)` for context.

    @param _address The address to be removed.
  */
  function removeFromSetControllerAllowlist(address _address) external override onlyOwner {
    // Check that the address is in the allowlist.
    if (!isAllowedToSetController[_address]) revert CONTROLLER_NOT_IN_ALLOWLIST();

    // Remove the address from the allowlist.
    delete isAllowedToSetController[_address];

    emit RemoveFromSetControllerAllowlist(_address, msg.sender);
  }

  //*********************************************************************//
  // --------------------- private helper functions -------------------- //
  //*********************************************************************//

  /**
    @notice
    Add a terminal to a project's list of terminals if it hasn't been already.

    @param _projectId The ID of the project having a terminal added.
    @param _terminal The terminal to add.
  */
  function _addTerminalIfNeeded(uint256 _projectId, IJBTerminal _terminal) private {
    // Check that the terminal has not already been added.
    if (isTerminalOf(_projectId, _terminal)) return;

    // Set the new terminal.
    _terminalsOf[_projectId].push(_terminal);

    emit AddTerminal(_projectId, _terminal, msg.sender);
  }
}<|MERGE_RESOLUTION|>--- conflicted
+++ resolved
@@ -112,29 +112,6 @@
 
   /**
     @notice
-<<<<<<< HEAD
-    Whether or not a specified terminal is a terminal of the specified project.
-
-    @param _projectId The ID of the project to check within.
-    @param _contract The address of the terminal to check for.
-
-    @return A flag indicating whether or not the specified terminal is a terminal of the specified project.
-  */
-  function isTerminalDelegateOf(uint256 _projectId, address _contract)
-    public
-    view
-    override
-    returns (bool)
-  {
-    for (uint256 _i; _i < _terminalsOf[_projectId].length; _i++)
-      if (address(_terminalsOf[_projectId][_i].delegate()) == _contract) return true;
-    return false;
-  }
-
-  /**
-    @notice
-=======
->>>>>>> 8b4cb261
     The primary terminal that is managing funds for a project for a specified token.
 
     @dev
