--- conflicted
+++ resolved
@@ -63,19 +63,8 @@
   // --------------------- public stored properties -------------------- //
   //*********************************************************************//
 
-<<<<<<< HEAD
-  /**
-    @notice
-    Addresses that can set a project's controller. These addresses/contracts have been vetted and verified by Juicebox owners.
-   */
-  mapping(address => bool) public override isAllowedToSetController;
-
-  /**
-    @notice
-=======
   /** 
     @notice 
->>>>>>> b6f9605e
     For each project ID, the controller that manages how terminals interact with tokens and funding cycles.
 
     _projectId The ID of the project to get the controller of.
@@ -209,15 +198,9 @@
     emit SetController(_projectId, _controller, msg.sender);
   }
 
-<<<<<<< HEAD
-  /**
-    @notice
-    Add terminals to project's list of terminals.
-=======
   /** 
     @notice 
     Set a project's terminals.
->>>>>>> b6f9605e
 
     @dev
     Only a project owner, an operator, or its controller can set its terminals.
@@ -235,32 +218,6 @@
       msg.sender == address(controllerOf[_projectId])
     )
   {
-<<<<<<< HEAD
-    for (uint256 _i = 0; _i < _terminals.length; _i++) {
-      // Can't be the zero address.
-      if (_terminals[_i] == IJBPaymentTerminal(address(0))) revert ADD_TERMINAL_ZERO_ADDRESS();
-
-      _addTerminalIfNeeded(_projectId, _terminals[_i]);
-    }
-  }
-
-  /**
-    @notice
-    Remove a terminal from a project's list of terminals.
-
-    @dev
-    Only a project owner or an operator can remove one of its terminals.
-
-    @param _projectId The ID of the project having a terminal removed.
-    @param _terminal The terminal to remove.
-  */
-  function removeTerminalOf(uint256 _projectId, IJBPaymentTerminal _terminal)
-    external
-    override
-    requirePermission(projects.ownerOf(_projectId), _projectId, JBOperations.REMOVE_TERMINAL)
-  {
-=======
->>>>>>> b6f9605e
     // Get a reference to the terminals of the project.
     IJBPaymentTerminal[] memory _oldTerminals = _terminalsOf[_projectId];
 
@@ -289,11 +246,7 @@
     This is useful in case a project has several terminals connected for a particular token.
 
     @dev
-<<<<<<< HEAD
-    The terminal will be set as the primary for the token that its vault accepts.
-=======
     The terminal will be set as the primary terminal where ecosystem contracts should route tokens.
->>>>>>> b6f9605e
 
     @param _projectId The ID of the project for which a primary token is being set.
     @param _terminal The terminal to make primary.
@@ -315,15 +268,9 @@
     emit SetPrimaryTerminal(_projectId, _token, _terminal, msg.sender);
   }
 
-<<<<<<< HEAD
-  /**
-    @notice
-    Add a controller to the list of trusted controllers.
-=======
   /** 
     @notice	
     Set a contract to the list of trusted addresses that can set a first controller for any project.	
->>>>>>> b6f9605e
 
     @dev
     The owner can add addresses which are allowed to change projects' first controllers. 
@@ -333,22 +280,8 @@
     @dev
     If you would like an address/contract allowlisted, please reach out to the contract owner.
 
-<<<<<<< HEAD
-    emit AddToSetControllerAllowlist(_address, msg.sender);
-  }
-
-  /**
-    @notice
-    Remove a controller to the list of trusted controllers.
-
-    @dev
-    See `addToSetControllerAllowlist(...)` for context.
-
-    @param _address The address to be removed.
-=======
     @param _address The address to allow or revoke allowance from.
     @param _flag Whether allowance is being added or revoked.
->>>>>>> b6f9605e
   */
   function setIsAllowedToSetFirstController(address _address, bool _flag)
     external
