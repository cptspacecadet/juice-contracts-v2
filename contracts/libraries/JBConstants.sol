--- conflicted
+++ resolved
@@ -32,15 +32,9 @@
 
   /** 
     @notice
-<<<<<<< HEAD
-    Maximum fee rate as a percentage out of 200.
-  */
-  uint256 public constant MAX_FEE = 200;
-=======
     Maximum fee rate as a percentage out of 1000000000
   */
   uint256 public constant MAX_FEE = 1000000000;
->>>>>>> 8d40cffc
 
   /** 
     @notice
