// solidity-coverage configuration file.
//
// https://www.npmjs.com/package/solidity-coverage

module.exports = {
<<<<<<< HEAD
  skipFiles: [
    'system_tests',
    'libraries',
    'structs',
    'interfaces',
    'enums'
  ],
=======
  skipFiles: ['enums/', 'interfaces/', 'libraries/', 'structs/', 'system_tests/'],
>>>>>>> c434a168
  configureYulOptimizer: true,
  measureStatementCoverage: false,
};<|MERGE_RESOLUTION|>--- conflicted
+++ resolved
@@ -3,17 +3,7 @@
 // https://www.npmjs.com/package/solidity-coverage
 
 module.exports = {
-<<<<<<< HEAD
-  skipFiles: [
-    'system_tests',
-    'libraries',
-    'structs',
-    'interfaces',
-    'enums'
-  ],
-=======
   skipFiles: ['enums/', 'interfaces/', 'libraries/', 'structs/', 'system_tests/'],
->>>>>>> c434a168
   configureYulOptimizer: true,
   measureStatementCoverage: false,
 };