// solidity-coverage configuration file.
//
// https://www.npmjs.com/package/solidity-coverage

module.exports = {
<<<<<<< HEAD
  skipFiles: [
    'system_tests',
    'libraries',
    'structs',
    'interfaces',
  ],
=======
  skipFiles: ['enums/', 'interfaces/', 'libraries/', 'structs/', 'system_tests/'],
>>>>>>> 6c6a0b93
  configureYulOptimizer: true,
  measureStatementCoverage: false,
};<|MERGE_RESOLUTION|>--- conflicted
+++ resolved
@@ -3,16 +3,7 @@
 // https://www.npmjs.com/package/solidity-coverage
 
 module.exports = {
-<<<<<<< HEAD
-  skipFiles: [
-    'system_tests',
-    'libraries',
-    'structs',
-    'interfaces',
-  ],
-=======
   skipFiles: ['enums/', 'interfaces/', 'libraries/', 'structs/', 'system_tests/'],
->>>>>>> 6c6a0b93
   configureYulOptimizer: true,
   measureStatementCoverage: false,
 };