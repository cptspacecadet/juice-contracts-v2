--- conflicted
+++ resolved
@@ -18,17 +18,6 @@
   it('Should transfer token and emit event if caller is owner', async function () {
     const { addrs, jbToken } = await setup();
     const numTokens = 5;
-<<<<<<< HEAD
-    await jbToken.connect(addrs[1]).approve(addrs[3].address, numTokens);
-    const transferTx = await jbToken
-      .connect(addrs[3])
-      ['transferFrom(uint256,address,address,uint256)'](
-        PROJECT_ID,
-        addrs[1].address,
-        addrs[2].address,
-        numTokens,
-      );
-=======
     await jbToken.connect(addrs[1])['approve(address,uint256)'](addrs[3].address, numTokens);
     const transferTx = await jbToken
       .connect(addrs[3])
@@ -38,7 +27,6 @@
       addrs[2].address,
       numTokens,
     );
->>>>>>> bc527ad4
 
     await expect(transferTx)
       .to.emit(jbToken, 'Transfer')
@@ -56,21 +44,12 @@
     await expect(
       jbToken
         .connect(addrs[1])
-<<<<<<< HEAD
-        ['transferFrom(uint256,address,address,uint256)'](
-          PROJECT_ID,
-          addrs[1].address,
-          addrs[2].address,
-          numTokens,
-        ),
-=======
       ['transferFrom(uint256,address,address,uint256)'](
         PROJECT_ID,
         addrs[1].address,
         addrs[2].address,
         numTokens,
       ),
->>>>>>> bc527ad4
     ).to.be.revertedWith('ERC20: transfer amount exceeds allowance');
   });
 
@@ -81,21 +60,12 @@
     await expect(
       jbToken
         .connect(addrs[3])
-<<<<<<< HEAD
-        ['transferFrom(uint256,address,address,uint256)'](
-          PROJECT_ID,
-          addrs[1].address,
-          ethers.constants.AddressZero,
-          numTokens,
-        ),
-=======
       ['transferFrom(uint256,address,address,uint256)'](
         PROJECT_ID,
         addrs[1].address,
         ethers.constants.AddressZero,
         numTokens,
       ),
->>>>>>> bc527ad4
     ).to.be.revertedWith('ERC20: transfer to the zero address');
   });
 
@@ -106,21 +76,12 @@
     await expect(
       jbToken
         .connect(addrs[3])
-<<<<<<< HEAD
-        ['transferFrom(uint256,address,address,uint256)'](
-          PROJECT_ID,
-          addrs[1].address,
-          addrs[2].address,
-          numTokens,
-        ),
-=======
       ['transferFrom(uint256,address,address,uint256)'](
         PROJECT_ID,
         addrs[1].address,
         addrs[2].address,
         numTokens,
       ),
->>>>>>> bc527ad4
     ).to.be.revertedWith('ERC20: transfer amount exceeds balance');
   });
 });