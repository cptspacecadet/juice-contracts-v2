--- conflicted
+++ resolved
@@ -29,11 +29,7 @@
    * Initialiazes mock price feed, adds it to JBPrices, and returns the fetched result.
    */
   async function addFeedAndFetchPrice(price, currency, base) {
-<<<<<<< HEAD
-    await priceFeed.mock.getPrice.withArgs(DECIMALS).returns(price);
-=======
     await priceFeed.mock.currentPrice.withArgs(DECIMALS).returns(price);
->>>>>>> bc527ad4
 
     await jbPrices.connect(deployer).addFeedFor(currency, base, priceFeed.address);
     return await jbPrices.connect(deployer).priceFor(currency, base, DECIMALS);
